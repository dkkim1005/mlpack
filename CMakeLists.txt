--- conflicted
+++ resolved
@@ -12,12 +12,6 @@
 option(TEST_VERBOSE "Run test cases with verbose output." OFF)
 option(BUILD_TESTS "Build tests." ON)
 option(BUILD_CLI_EXECUTABLES "Build command-line executables." ON)
-<<<<<<< HEAD
-option(BUILD_PYTHON_BINDINGS "Build Python bindings." ON)
-option(BUILD_JULIA_BINDINGS "Build Julia bindings." ON)
-option(BUILD_SHARED_LIBS
-    "Compile shared libraries (if OFF, static libraries are compiled)." ON)
-=======
 option(DOWNLOAD_ENSMALLEN "If ensmallen is not found, download it." ON)
 
 # Currently Python bindings aren't known to build successfully on Windows, so
@@ -32,12 +26,12 @@
   option(BUILD_SHARED_LIBS
       "Compile shared libraries (if OFF, static libraries are compiled)." ON)
 endif()
+option(BUILD_JULIA_BINDINGS "Build Julia bindings." ON)
 
 # Build Markdown bindings for documentation.  This is used as part of website
 # generation.
 option(BUILD_MARKDOWN_BINDINGS "Build Markdown bindings for website documentation." OFF)
 
->>>>>>> febc8e31
 option(BUILD_WITH_COVERAGE
     "Build with support for code coverage tools (gcc only)." OFF)
 option(MATHJAX
