--- conflicted
+++ resolved
@@ -185,8 +185,6 @@
    * Returns a string representation of this object.
    */
   std::string ToString() const;
-<<<<<<< HEAD
-=======
 };
 
 //! A specialization of BoundTraits for this bound type.
@@ -195,7 +193,6 @@
 {
   //! These bounds are potentially loose in some dimensions.
   const static bool HasTightBounds = false;
->>>>>>> 322deab1
 };
 
 } // namespace bound
