--- conflicted
+++ resolved
@@ -36,12 +36,8 @@
     dataset(new MatType(data)) // Copies the dataset.
 {
   // Do the actual splitting of this node.
-<<<<<<< HEAD
-  SplitNode(maxLeafSize);
-=======
   SplitType splitter;
   SplitNode(data, maxLeafSize, splitter);
->>>>>>> 322deab1
 
   // Create the statistic depending on if we are a leaf or not.
   stat = StatisticType(*this);
@@ -70,12 +66,8 @@
     oldFromNew[i] = i; // Fill with unharmed indices.
 
   // Now do the actual splitting.
-<<<<<<< HEAD
-  SplitNode(oldFromNew, maxLeafSize);
-=======
   SplitType splitter;
   SplitNode(data, oldFromNew, maxLeafSize, splitter);
->>>>>>> 322deab1
 
   // Create the statistic depending on if we are a leaf or not.
   stat = StatisticType(*this);
@@ -105,12 +97,8 @@
     oldFromNew[i] = i; // Fill with unharmed indices.
 
   // Now do the actual splitting.
-<<<<<<< HEAD
-  SplitNode(oldFromNew, maxLeafSize);
-=======
   SplitType splitter;
   SplitNode(data, oldFromNew, maxLeafSize, splitter);
->>>>>>> 322deab1
 
   // Create the statistic depending on if we are a leaf or not.
   stat = StatisticType(*this);
@@ -126,14 +114,11 @@
          typename MatType,
          typename SplitType>
 BinarySpaceTree<BoundType, StatisticType, MatType, SplitType>::BinarySpaceTree(
-    BinarySpaceTree* parent,
+    MatType& data,
     const size_t begin,
     const size_t count,
-<<<<<<< HEAD
-=======
     SplitType& splitter,
     BinarySpaceTree* parent,
->>>>>>> 322deab1
     const size_t maxLeafSize) :
     left(NULL),
     right(NULL),
@@ -144,11 +129,7 @@
     dataset(&parent->Dataset()) // Point to the parent's dataset.
 {
   // Perform the actual splitting.
-<<<<<<< HEAD
-  SplitNode(maxLeafSize);
-=======
   SplitNode(data, maxLeafSize, splitter);
->>>>>>> 322deab1
 
   // Create the statistic depending on if we are a leaf or not.
   stat = StatisticType(*this);
@@ -159,15 +140,12 @@
          typename MatType,
          typename SplitType>
 BinarySpaceTree<BoundType, StatisticType, MatType, SplitType>::BinarySpaceTree(
-    BinarySpaceTree* parent,
+    MatType& data,
     const size_t begin,
     const size_t count,
     std::vector<size_t>& oldFromNew,
-<<<<<<< HEAD
-=======
     SplitType& splitter,
     BinarySpaceTree* parent,
->>>>>>> 322deab1
     const size_t maxLeafSize) :
     left(NULL),
     right(NULL),
@@ -182,11 +160,7 @@
   assert(oldFromNew.size() == dataset->n_cols);
 
   // Perform the actual splitting.
-<<<<<<< HEAD
-  SplitNode(oldFromNew, maxLeafSize);
-=======
   SplitNode(data, oldFromNew, maxLeafSize, splitter);
->>>>>>> 322deab1
 
   // Create the statistic depending on if we are a leaf or not.
   stat = StatisticType(*this);
@@ -197,16 +171,13 @@
          typename MatType,
          typename SplitType>
 BinarySpaceTree<BoundType, StatisticType, MatType, SplitType>::BinarySpaceTree(
-    BinarySpaceTree* parent,
+    MatType& data,
     const size_t begin,
     const size_t count,
     std::vector<size_t>& oldFromNew,
     std::vector<size_t>& newFromOld,
-<<<<<<< HEAD
-=======
     SplitType& splitter,
     BinarySpaceTree* parent,
->>>>>>> 322deab1
     const size_t maxLeafSize) :
     left(NULL),
     right(NULL),
@@ -221,11 +192,7 @@
   Log::Assert(oldFromNew.size() == dataset->n_cols);
 
   // Perform the actual splitting.
-<<<<<<< HEAD
-  SplitNode(oldFromNew, maxLeafSize);
-=======
   SplitNode(data, oldFromNew, maxLeafSize, splitter);
->>>>>>> 322deab1
 
   // Create the statistic depending on if we are a leaf or not.
   stat = StatisticType(*this);
@@ -599,13 +566,9 @@
          typename MatType,
          typename SplitType>
 void BinarySpaceTree<BoundType, StatisticType, MatType, SplitType>::SplitNode(
-<<<<<<< HEAD
-    const size_t maxLeafSize)
-=======
     MatType& data,
     const size_t maxLeafSize,
     SplitType& splitter)
->>>>>>> 322deab1
 {
   // We need to expand the bounds of this node properly.
   bound |= dataset->cols(begin, begin + count - 1);
@@ -624,12 +587,7 @@
 
   // Split the node. The elements of 'data' are reordered by the splitting
   // algorithm. This function call updates splitCol.
-<<<<<<< HEAD
-  const bool split = SplitType::SplitNode(bound, *dataset, begin, count,
-      splitCol);
-=======
   const bool split = splitter.SplitNode(bound, data, begin, count, splitCol);
->>>>>>> 322deab1
 
   // The node may not be always split. For instance, if all the points are the
   // same, we can't split them.
@@ -638,17 +596,10 @@
 
   // Now that we know the split column, we will recursively split the children
   // by calling their constructors (which perform this splitting process).
-<<<<<<< HEAD
-  left = new BinarySpaceTree<BoundType, StatisticType, MatType>(this, begin,
-      splitCol - begin, maxLeafSize);
-  right = new BinarySpaceTree<BoundType, StatisticType, MatType>(this, splitCol,
-      begin + count - splitCol, maxLeafSize);
-=======
   left = new BinarySpaceTree(data, begin, splitCol - begin, splitter, this,
       maxLeafSize);
   right = new BinarySpaceTree(data, splitCol, begin + count - splitCol,
       splitter, this, maxLeafSize);
->>>>>>> 322deab1
 
   // Calculate parent distances for those two nodes.
   arma::vec centroid, leftCentroid, rightCentroid;
@@ -692,13 +643,8 @@
 
   // Split the node. The elements of 'data' are reordered by the splitting
   // algorithm. This function call updates splitCol and oldFromNew.
-<<<<<<< HEAD
-  const bool split = SplitType::SplitNode(bound, *dataset, begin, count,
-      splitCol, oldFromNew);
-=======
   const bool split = splitter.SplitNode(bound, data, begin, count, splitCol,
       oldFromNew);
->>>>>>> 322deab1
 
   // The node may not be always split. For instance, if all the points are the
   // same, we can't split them.
@@ -707,17 +653,10 @@
 
   // Now that we know the split column, we will recursively split the children
   // by calling their constructors (which perform this splitting process).
-<<<<<<< HEAD
-  left = new BinarySpaceTree<BoundType, StatisticType, MatType>(this, begin,
-      splitCol - begin, oldFromNew, maxLeafSize);
-  right = new BinarySpaceTree<BoundType, StatisticType, MatType>(this, splitCol,
-      begin + count - splitCol, oldFromNew, maxLeafSize);
-=======
   left = new BinarySpaceTree(data, begin, splitCol - begin, oldFromNew,
       splitter, this, maxLeafSize);
   right = new BinarySpaceTree(data, splitCol, begin + count - splitCol,
       oldFromNew, splitter, this, maxLeafSize);
->>>>>>> 322deab1
 
   // Calculate parent distances for those two nodes.
   arma::vec centroid, leftCentroid, rightCentroid;
