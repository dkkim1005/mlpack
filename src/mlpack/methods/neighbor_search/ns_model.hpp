/**
 * @file ns_model.hpp
 * @author Ryan Curtin
 *
 * This is a model for nearest or furthest neighbor search.  It is useful in
 * that it provides an easy way to serialize a model, abstracts away the
 * different types of trees, and also reflects the NeighborSearch API and
 * automatically directs to the right tree type.
 */
#ifndef MLPACK_METHODS_NEIGHBOR_SEARCH_NS_MODEL_HPP
#define MLPACK_METHODS_NEIGHBOR_SEARCH_NS_MODEL_HPP

#include <mlpack/core/tree/binary_space_tree.hpp>
#include <mlpack/core/tree/cover_tree.hpp>
#include <mlpack/core/tree/rectangle_tree.hpp>
<<<<<<< HEAD
#include <mlpack/core/tree/spill_tree.hpp>
=======
#include <mlpack/core/tree/vantage_point_tree.hpp>
>>>>>>> 067ff771
#include <boost/variant.hpp>
#include "neighbor_search.hpp"
#include "spill_search.hpp"

namespace mlpack {
namespace neighbor {

/**
 * Alias template for euclidean neighbor search.
 */
template<typename SortPolicy,
         template<typename TreeMetricType,
                  typename TreeStatType,
                  typename TreeMatType> class TreeType>
using NSType = NeighborSearch<SortPolicy,
                              metric::EuclideanDistance,
                              arma::mat,
                              TreeType,
                              TreeType<metric::EuclideanDistance,
                                  NeighborSearchStat<SortPolicy>,
                                  arma::mat>::template DualTreeTraverser>;

/**
 * Alias template for euclidean spill search.
 */
using NSSpillType = SpillSearch<metric::EuclideanDistance, arma::mat>;

template<typename SortPolicy>
struct NSModelName
{
  static const std::string Name() { return "neighbor_search_model"; }
};

template<>
struct NSModelName<NearestNeighborSort>
{
  static const std::string Name() { return "nearest_neighbor_search_model"; }
};

template<>
struct NSModelName<FurthestNeighborSort>
{
  static const std::string Name() { return "furthest_neighbor_search_model"; }
};

/**
 * MonoSearchVisitor executes a monochromatic neighbor search on the given
 * NSType. We don't make any difference for different instantiations of NSType.
 */
class MonoSearchVisitor : public boost::static_visitor<void>
{
 private:
  //! Number of neighbors to search for.
  const size_t k;
  //! Result matrix for neighbors.
  arma::Mat<size_t>& neighbors;
  //! Result matrix for distances.
  arma::mat& distances;

 public:
  //! Perform monochromatic nearest neighbor search.
  template<typename NSType>
  void operator()(NSType* ns) const;

  //! Construct the MonoSearchVisitor object with the given parameters.
  MonoSearchVisitor(const size_t k,
                    arma::Mat<size_t>& neighbors,
                    arma::mat& distances) :
      k(k),
      neighbors(neighbors),
      distances(distances)
  {};
};

/**
 * BiSearchVisitor executes a bichromatic neighbor search on the given NSType.
 * We use template specialization to differenciate those tree types that
 * accept leafSize as a parameter. In these cases, before doing neighbor search,
 * a query tree with proper leafSize is built from the querySet.
 */
template<typename SortPolicy>
class BiSearchVisitor : public boost::static_visitor<void>
{
 private:
  //! The query set for the bichromatic search.
  const arma::mat& querySet;
  //! The number of neighbors to search for.
  const size_t k;
  //! The result matrix for neighbors.
  arma::Mat<size_t>& neighbors;
  //! The result matrix for distances.
  arma::mat& distances;
  //! The number of points in a leaf (for BinarySpaceTrees).
  const size_t leafSize;
  //! Overlapping size (for spill trees).
  const double tau;
  //! Balance threshold (for spill trees).
  const double rho;

  //! Bichromatic neighbor search on the given NSType considering the leafSize.
  template<typename NSType>
  void SearchLeaf(NSType* ns) const;

 public:
  //! Alias template necessary for visual c++ compiler.
  template<template<typename TreeMetricType,
                    typename TreeStatType,
                    typename TreeMatType> class TreeType>
  using NSTypeT = NSType<SortPolicy, TreeType>;

  //! Default Bichromatic neighbor search on the given NSType instance.
  template<template<typename TreeMetricType,
                    typename TreeStatType,
                    typename TreeMatType> class TreeType>
  void operator()(NSTypeT<TreeType>* ns) const;

  //! Bichromatic neighbor search on the given NSType specialized for KDTrees.
  void operator()(NSTypeT<tree::KDTree>* ns) const;

  //! Bichromatic neighbor search on the given NSType specialized for BallTrees.
  void operator()(NSTypeT<tree::BallTree>* ns) const;

  //! Bichromatic neighbor search specialized for SPTrees.
  void operator()(NSSpillType* ns) const;

  //! Construct the BiSearchVisitor.
  BiSearchVisitor(const arma::mat& querySet,
                  const size_t k,
                  arma::Mat<size_t>& neighbors,
                  arma::mat& distances,
                  const size_t leafSize,
                  const double tau,
                  const double rho);
};

/**
 * TrainVisitor sets the reference set to a new reference set on the given
 * NSType. We use template specialization to differenciate those tree types that
 * accept leafSize as a parameter. In these cases, a reference tree with proper
 * leafSize is built from the referenceSet.
 */
template<typename SortPolicy>
class TrainVisitor : public boost::static_visitor<void>
{
 private:
  //! The reference set to use for training.
  arma::mat&& referenceSet;
  //! The leaf size, used only by BinarySpaceTree.
  size_t leafSize;
  //! Overlapping size (for spill trees).
  const double tau;
  //! Balance threshold (for spill trees).
  const double rho;

  //! Train on the given NSType considering the leafSize.
  template<typename NSType>
  void TrainLeaf(NSType* ns) const;

 public:
  //! Alias template necessary for visual c++ compiler.
  template<template<typename TreeMetricType,
                    typename TreeStatType,
                    typename TreeMatType> class TreeType>
  using NSTypeT = NSType<SortPolicy, TreeType>;

  //! Default Train on the given NSType instance.
  template<template<typename TreeMetricType,
                    typename TreeStatType,
                    typename TreeMatType> class TreeType>
  void operator()(NSTypeT<TreeType>* ns) const;

  //! Train on the given NSType specialized for KDTrees.
  void operator()(NSTypeT<tree::KDTree>* ns) const;

  //! Train on the given NSType specialized for BallTrees.
  void operator()(NSTypeT<tree::BallTree>* ns) const;

  //! Train specialized for SPTrees.
  void operator()(NSSpillType* ns) const;

  //! Construct the TrainVisitor object with the given reference set, leafSize
  //! for BinarySpaceTrees, and tau and rho for spill trees.
  TrainVisitor(arma::mat&& referenceSet,
               const size_t leafSize,
               const double tau,
               const double rho);
};

/**
 * SingleModeVisitor exposes the SingleMode method of the given NSType.
 */
class SingleModeVisitor : public boost::static_visitor<bool&>
{
 public:
  //! Return whether or not single-tree search is enabled.
  template<typename NSType>
  bool& operator()(NSType* ns) const;
};

/**
 * NaiveVisitor exposes the Naive method of the given NSType.
 */
class NaiveVisitor : public boost::static_visitor<bool&>
{
 public:
  //! Return whether or not naive search is enabled.
  template<typename NSType>
  bool& operator()(NSType *ns) const;
};

/**
 * EpsilonVisitor exposes the Epsilon method of the given NSType.
 */
class EpsilonVisitor : public boost::static_visitor<double&>
{
 public:
  //! Return epsilon, the approximation parameter.
  template<typename NSType>
  double& operator()(NSType *ns) const;
};

/**
 * ReferenceSetVisitor exposes the referenceSet of the given NSType.
 */
class ReferenceSetVisitor : public boost::static_visitor<const arma::mat&>
{
 public:
  //! Return the reference set.
  template<typename NSType>
  const arma::mat& operator()(NSType *ns) const;
};

/**
 * DeleteVisitor deletes the given NSType instance.
 */
class DeleteVisitor : public boost::static_visitor<void>
{
 public:
  //! Delete the NSType object.
  template<typename NSType>
  void operator()(NSType *ns) const;
};

/**
 * The NSModel class provides an easy way to serialize a model, abstracts away
 * the different types of trees, and also reflects the NeighborSearch API.  This
 * class is meant to be used by the command-line mlpack_knn and mlpack_kfn
 * programs, and thus does not have the same complete functionality and
 * flexibility as the NeighborSearch class.  So if you are using it outside of
 * mlpack_knn and mlpack_kfn, be aware that it is limited!
 *
 * @tparam SortPolicy The sort policy for distances; see NearestNeighborSort.
 */
template<typename SortPolicy>
class NSModel
{
 public:
  //! Enum type to identify each accepted tree type.
  enum TreeTypes
  {
    KD_TREE,
    COVER_TREE,
    R_TREE,
    R_STAR_TREE,
    BALL_TREE,
    X_TREE,
    HILBERT_R_TREE,
    R_PLUS_TREE,
    R_PLUS_PLUS_TREE,
<<<<<<< HEAD
    SPILL_TREE
=======
    VP_TREE
>>>>>>> 067ff771
  };

 private:
  //! Tree type considered for neighbor search.
  TreeTypes treeType;

  //! For tree types that accept the maxLeafSize parameter.
  size_t leafSize;

  //! Overlapping size (for spill trees).
  double tau;
  //! Balance threshold (for spill trees).
  double rho;

  //! If true, random projections are used.
  bool randomBasis;
  //! This is the random projection matrix; only used if randomBasis is true.
  arma::mat q;

  /**
   * nSearch holds an instance of the NeigborSearch class for the current
   * treeType. It is initialized every time BuildModel is executed.
   * We access to the contained value through the visitor classes defined above.
   */
  boost::variant<NSType<SortPolicy, tree::KDTree>*,
                 NSType<SortPolicy, tree::StandardCoverTree>*,
                 NSType<SortPolicy, tree::RTree>*,
                 NSType<SortPolicy, tree::RStarTree>*,
                 NSType<SortPolicy, tree::BallTree>*,
                 NSType<SortPolicy, tree::XTree>*,
                 NSType<SortPolicy, tree::HilbertRTree>*,
                 NSType<SortPolicy, tree::RPlusTree>*,
                 NSType<SortPolicy, tree::RPlusPlusTree>*,
<<<<<<< HEAD
                 NSSpillType*> nSearch;
=======
                 NSType<SortPolicy, tree::VPTree>*> nSearch;
>>>>>>> 067ff771

 public:
  /**
   * Initialize the NSModel with the given type and whether or not a random
   * basis should be used.
   */
  NSModel(TreeTypes treeType = TreeTypes::KD_TREE, bool randomBasis = false);

  //! Clean memory, if necessary.
  ~NSModel();

  //! Serialize the neighbor search model.
  template<typename Archive>
  void Serialize(Archive& ar, const unsigned int /* version */);

  //! Expose the dataset.
  const arma::mat& Dataset() const;

  //! Expose singleMode.
  bool SingleMode() const;
  bool& SingleMode();

  //! Expose naiveMode.
  bool Naive() const;
  bool& Naive();

  //! Expose Epsilon.
  double Epsilon() const;
  double& Epsilon();

  //! Expose leafSize.
  size_t LeafSize() const { return leafSize; }
  size_t& LeafSize() { return leafSize; }

  //! Expose tau.
  double Tau() const { return tau; }
  double& Tau() { return tau; }

  //! Expose rho.
  double Rho() const { return rho; }
  double& Rho() { return rho; }

  //! Expose treeType.
  TreeTypes TreeType() const { return treeType; }
  TreeTypes& TreeType() { return treeType; }

  //! Expose randomBasis.
  bool RandomBasis() const { return randomBasis; }
  bool& RandomBasis() { return randomBasis; }

  //! Build the reference tree.
  void BuildModel(arma::mat&& referenceSet,
                  const size_t leafSize,
                  const bool naive,
                  const bool singleMode,
                  const double epsilon = 0);

  //! Perform neighbor search.  The query set will be reordered.
  void Search(arma::mat&& querySet,
              const size_t k,
              arma::Mat<size_t>& neighbors,
              arma::mat& distances);

  //! Perform monochromatic neighbor search.
  void Search(const size_t k,
              arma::Mat<size_t>& neighbors,
              arma::mat& distances);

  //! Return a string representation of the current tree type.
  std::string TreeName() const;
};

} // namespace neighbor
} // namespace mlpack

// Include implementation.
#include "ns_model_impl.hpp"

#endif<|MERGE_RESOLUTION|>--- conflicted
+++ resolved
@@ -13,11 +13,8 @@
 #include <mlpack/core/tree/binary_space_tree.hpp>
 #include <mlpack/core/tree/cover_tree.hpp>
 #include <mlpack/core/tree/rectangle_tree.hpp>
-<<<<<<< HEAD
 #include <mlpack/core/tree/spill_tree.hpp>
-=======
 #include <mlpack/core/tree/vantage_point_tree.hpp>
->>>>>>> 067ff771
 #include <boost/variant.hpp>
 #include "neighbor_search.hpp"
 #include "spill_search.hpp"
@@ -287,11 +284,8 @@
     HILBERT_R_TREE,
     R_PLUS_TREE,
     R_PLUS_PLUS_TREE,
-<<<<<<< HEAD
-    SPILL_TREE
-=======
+    SPILL_TREE,
     VP_TREE
->>>>>>> 067ff771
   };
 
  private:
@@ -325,11 +319,8 @@
                  NSType<SortPolicy, tree::HilbertRTree>*,
                  NSType<SortPolicy, tree::RPlusTree>*,
                  NSType<SortPolicy, tree::RPlusPlusTree>*,
-<<<<<<< HEAD
+                 NSType<SortPolicy, tree::VPTree>*,
                  NSSpillType*> nSearch;
-=======
-                 NSType<SortPolicy, tree::VPTree>*> nSearch;
->>>>>>> 067ff771
 
  public:
   /**
