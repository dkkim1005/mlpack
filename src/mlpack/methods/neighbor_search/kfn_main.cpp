--- conflicted
+++ resolved
@@ -61,19 +61,11 @@
 
 // The user may specify the type of tree to use, and a few pararmeters for tree
 // building.
-<<<<<<< HEAD
-PARAM_STRING("tree_type", "Type of tree to use: 'kd', 'ub', 'cover', 'r', "
+PARAM_STRING_IN("tree_type", "Type of tree to use: 'kd', 'ub', 'cover', 'r', "
     "'r-star', 'x', 'ball', 'hilbert-r', 'r-plus', 'r-plus-plus'.", "t", "kd");
-PARAM_INT("leaf_size", "Leaf size for tree building (used for kd-trees, "
+PARAM_INT_IN("leaf_size", "Leaf size for tree building (used for kd-trees, "
     "UB-trees, R trees, R* trees, X trees, Hilbert R trees, R+ trees and "
     "R++ trees).", "l", 20);
-=======
-PARAM_STRING_IN("tree_type", "Type of tree to use: 'kd', 'cover', 'r', "
-    "'r-star', 'x', 'ball', 'hilbert-r', 'r-plus', 'r-plus-plus'.", "t", "kd");
-PARAM_INT_IN("leaf_size", "Leaf size for tree building (used for kd-trees, R "
-    "trees, R* trees, X trees, Hilbert R trees, R+ trees and R++ trees).", "l",
-    20);
->>>>>>> b12e1517
 PARAM_FLAG("random_basis", "Before tree-building, project the data onto a "
     "random orthogonal basis.", "R");
 PARAM_INT_IN("seed", "Random seed (if 0, std::time(NULL) is used).", "s", 0);
