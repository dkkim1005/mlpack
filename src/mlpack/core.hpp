﻿/**
 * @file core.hpp
 *
 * Include all of the base components required to write mlpack methods, and the
 * main mlpack Doxygen documentation.
 *
 * mlpack is free software; you may redistribute it and/or modify it under the
 * terms of the 3-clause BSD license.  You should have received a copy of the
 * 3-clause BSD license along with mlpack.  If not, see
 * http://www.opensource.org/licenses/BSD-3-Clause for more information.
 */
#ifndef MLPACK_CORE_HPP
#define MLPACK_CORE_HPP

/**
 * @mainpage mlpack Documentation
 *
 * @section intro_sec Introduction
 *
 * mlpack is an intuitive, fast, and flexible C++ machine learning library with
 * bindings to other languages.  It is meant to be a machine learning analog to
 * LAPACK, and aims to implement a wide array of machine learning methods and
 * function as a "swiss army knife" for machine learning researchers.  The
 * mlpack development website can be found at http://mlpack.org.
 *
 * mlpack uses the Armadillo C++ matrix library (http://arma.sourceforge.net)
 * for general matrix, vector, and linear algebra support.  mlpack also uses the
 * program_options, math_c99, and unit_test_framework components of the Boost
 * library, and optionally uses libbfd and libdl to give backtraces when
 * compiled with debugging symbols on some platforms.
 *
 * @section howto How To Use This Documentation
 *
 * This documentation is API documentation similar to Javadoc.  It isn't
 * necessarily a tutorial, but it does provide detailed documentation on every
 * namespace, method, and class.
 *
 * Each mlpack namespace generally refers to one machine learning method, so
 * browsing the list of namespaces provides some insight as to the breadth of
 * the methods contained in the library.
 *
 * To generate this documentation in your own local copy of mlpack, you can
 * simply use Doxygen, from the root directory of the project:
 *
 * @code
 * $ doxygen
 * @endcode
 *
 * @section executables Executables
 *
 * mlpack provides several executables so that mlpack methods can be used
 * without any need for knowledge of C++.  These executables are all
 * self-documented, and that documentation can be accessed by running the
 * executables with the '-h' or '--help' flag.
 *
 * A full list of executables is given below:
 *
 * - mlpack_adaboost
 * - mlpack_approx_kfn
 * - mlpack_cf
 * - mlpack_decision_stump
 * - mlpack_decision_tree
 * - mlpack_det
 * - mlpack_emst
 * - mlpack_fastmks
 * - mlpack_gmm_train
 * - mlpack_gmm_generate
 * - mlpack_gmm_probability
 * - mlpack_hmm_train
 * - mlpack_hmm_loglik
 * - mlpack_hmm_viterbi
 * - mlpack_hmm_generate
 * - mlpack_hoeffding_tree
 * - mlpack_kernel_pca
 * - mlpack_kfn
 * - mlpack_kmeans
 * - mlpack_knn
 * - mlpack_krann
 * - mlpack_lars
 * - mlpack_linear_regression
 * - mlpack_local_coordinate_coding
 * - mlpack_logistic_regression
 * - mlpack_lsh
 * - mlpack_mean_shift
 * - mlpack_nbc
 * - mlpack_nca
 * - mlpack_pca
 * - mlpack_perceptron
 * - mlpack_radical
 * - mlpack_range_search
 * - mlpack_softmax_regression
 * - mlpack_sparse_coding
 *
 * @section tutorial Tutorials
 *
 * A few short tutorials on how to use mlpack are given below.
 *
 *  - @ref build
 *  - @ref build_windows
 *  - @ref matrices
 *  - @ref iodoc
 *  - @ref timer
 *  - @ref sample
 *  - @ref sample_ml_app
 *  - @ref cv
 *  - @ref hpt
 *  - @ref verinfo
 *
 * Tutorials on specific methods are also available.
 *
 *  - @ref nstutorial
 *  - @ref lrtutorial
 *  - @ref rstutorial
 *  - @ref dettutorial
 *  - @ref emst_tutorial
 *  - @ref kmtutorial
 *  - @ref fmkstutorial
 *  - @ref amftutorial
 *
 * @section methods Methods in mlpack
 *
 * The following methods are included in mlpack:
 *
 *  - Density Estimation Trees - mlpack::det::DTree
 *  - Euclidean Minimum Spanning Trees - mlpack::emst::DualTreeBoruvka
 *  - Gaussian Mixture Models (GMMs) - mlpack::gmm::GMM
 *  - Hidden Markov Models (HMMs) - mlpack::hmm::HMM
 *  - Kernel PCA - mlpack::kpca::KernelPCA
 *  - K-Means Clustering - mlpack::kmeans::KMeans
 *  - Least-Angle Regression (LARS/LASSO) - mlpack::regression::LARS
 *  - Local Coordinate Coding - mlpack::lcc::LocalCoordinateCoding
 *  - Locality-Sensitive Hashing - mlpack::neighbor::LSHSearch
 *  - Naive Bayes Classifier - mlpack::naive_bayes::NaiveBayesClassifier
 *  - Neighborhood Components Analysis (NCA) - mlpack::nca::NCA
 *  - Principal Components Analysis (PCA) - mlpack::pca::PCA
 *  - RADICAL (ICA) - mlpack::radical::Radical
 *  - Simple Least-Squares Linear Regression -
 *        mlpack::regression::LinearRegression
 *  - Sparse Coding - mlpack::sparse_coding::SparseCoding
 *  - Tree-based neighbor search (KNN, KFN) - mlpack::neighbor::NeighborSearch
 *  - Tree-based range search - mlpack::range::RangeSearch
 *
 * @section remarks Final Remarks
 *
 * mlpack contributors include:
 *
 *   - Ryan Curtin <gth671b@mail.gatech.edu>
 *   - James Cline <james.cline@gatech.edu>
 *   - Neil Slagle <nslagle3@gatech.edu>
 *   - Matthew Amidon <mamidon@gatech.edu>
 *   - Vlad Grantcharov <vlad321@gatech.edu>
 *   - Ajinkya Kale <kaleajinkya@gmail.com>
 *   - Bill March <march@gatech.edu>
 *   - Dongryeol Lee <dongryel@cc.gatech.edu>
 *   - Nishant Mehta <niche@cc.gatech.edu>
 *   - Parikshit Ram <p.ram@gatech.edu>
 *   - Rajendran Mohan <rmohan88@gatech.edu>
 *   - Trironk Kiatkungwanglai <trironk@gmail.com>
 *   - Patrick Mason <patrick.s.mason@gmail.com>
 *   - Chip Mappus <cmappus@gatech.edu>
 *   - Hua Ouyang <houyang@gatech.edu>
 *   - Long Quoc Tran <tqlong@gmail.com>
 *   - Noah Kauffman <notoriousnoah@gmail.com>
 *   - Guillermo Colon <gcolon7@mail.gatech.edu>
 *   - Wei Guan <wguan@cc.gatech.edu>
 *   - Ryan Riegel <rriegel@cc.gatech.edu>
 *   - Nikolaos Vasiloglou <nvasil@ieee.org>
 *   - Garry Boyer <garryb@gmail.com>
 *   - Andreas Löf <andreas.lof@cs.waikato.ac.nz>
 *   - Marcus Edel <marcus.edel@fu-berlin.de>
 *   - Mudit Raj Gupta <mudit.raaj.gupta@gmail.com>
 *   - Sumedh Ghaisas <sumedhghaisas@gmail.com>
 *   - Michael Fox <michaelfox99@gmail.com>
 *   - Ryan Birmingham <birm@gatech.edu>
 *   - Siddharth Agrawal <siddharth.950@gmail.com>
 *   - Saheb Motiani <saheb210692@gmail.com>
 *   - Yash Vadalia <yashdv@gmail.com>
 *   - Abhishek Laddha <laddhaabhishek11@gmail.com>
 *   - Vahab Akbarzadeh <v.akbarzadeh@gmail.com>
 *   - Andrew Wells <andrewmw94@gmail.com>
 *   - Zhihao Lou <lzh1984@gmail.com>
 *   - Udit Saxena <saxena.udit@gmail.com>
 *   - Stephen Tu <tu.stephenl@gmail.com>
 *   - Jaskaran Singh <jaskaranvirdi@gmail.com>
 *   - Shangtong Zhang <zhangshangtong.cpp@icloud.com>
 *   - Hritik Jain <hritik.jain.cse13@itbhu.ac.in>
 *   - Vladimir Glazachev <glazachev.vladimir@gmail.com>
 *   - QiaoAn Chen <kazenoyumechen@gmail.com>
 *   - Janzen Brewer <jahabrewer@gmail.com>
 *   - Trung Dinh <dinhanhtrung@gmail.com>
 *   - Tham Ngap Wei <thamngapwei@gmail.com>
 *   - Grzegorz Krajewski <krajekg@gmail.com>
 *   - Joseph Mariadassou <joe.mariadassou@gmail.com>
 *   - Pavel Zhigulin <pashaworking@gmail.com>
 *   - Andy Fang <AndyFang.DZ@gmail.com>
 *   - Barak Pearlmutter <barak+git@pearlmutter.net>
 *   - Ivari Horm <ivari@risk.ee>
 *   - Dhawal Arora <d.p.arora1@gmail.com>
 *   - Alexander Leinoff <alexander-leinoff@uiowa.edu>
 *   - Palash Ahuja <abhor902@gmail.com>
 *   - Yannis Mentekidis <mentekid@gmail.com>
 *   - Ranjan Mondal <ranjan.rev@gmail.com>
 *   - Mikhail Lozhnikov <lozhnikovma@gmail.com>
 *   - Marcos Pividori <marcos.pividori@gmail.com>
 *   - Keon Kim <kwk236@gmail.com>
 *   - Nilay Jain <nilayjain13@gmail.com>
 *   - Peter Lehner <peter.lehner@dlr.de>
 *   - Anuraj Kanodia <akanuraj200@gmail.com>
 *   - Ivan Georgiev <ivan@jonan.info>
 *   - Shikhar Bhardwaj <shikharbhardwaj68@gmail.com>
 *   - Yashu Seth <yashuseth2503@gmail.com>
 *   - Mike Izbicki <mike@izbicki.me>
 *   - Sudhanshu Ranjan <sranjan.sud@gmail.com>
 *   - Piyush Jaiswal <piyush.jaiswal@st.niituniversity.in>
 *   - Dinesh Raj <dinu.iota@gmail.com>
 *   - Prasanna Patil <prasannapatil08@gmail.com>
 *   - Lakshya Agrawal <zeeshan.lakshya@gmail.com>
 *   - Vivek Pal <vivekpal.dtu@gmail.com>
 *   - Praveen Ch <chvsp972911@gmail.com>
 *   - Kirill Mishchenko <ki.mishchenko@gmail.com>
 *   - Abhinav Moudgil <abhinavmoudgil95@gmail.com>
 *   - Thyrix Yang <thyrixyang@gmail.com>
 *   - Sagar B Hathwar <sagarbhathwar@gmail.com>
 *   - Nishanth Hegde <hegde.nishanth@gmail.com>
 *   - Parminder Singh <parmsingh101@gmail.com>
 *   - CodeAi (deep learning bug detector) <benjamin.bales@assrc.us>
 *   - Franciszek Stokowacki <franek.stokowacki@gmail.com>
 *   - Samikshya Chand <samikshya289@gmail.com>
 *   - N Rajiv Vaidyanathan <rajivvaidyanathan4@gmail.com>
 *   - Kartik Nighania <kartiknighania@gmail.com>
 *   - Eugene Freyman <evg.freyman@gmail.com>
 *   - Manish Kumar <manish887kr@gmail.com>
 *   - Haritha Sreedharan Nair <haritha1313@gmail.com>
 *   - Sourabh Varshney <sourabhvarshney111@gmail.com>
 *   - Projyal Dev <projyal@gmail.com>
 *   - Nikhil Goel <nikhilgoel199797@gmail.com>
 *   - Shikhar Jaiswal <jaiswalshikhar87@gmail.com>
 *   - B Kartheek Reddy <bkartheekreddy@gmail.com>
 *   - Atharva Khandait <akhandait45@gmail.com>
 *   - Wenhao Huang <wenhao.huang.work@gmail.com>
 *   - Roberto Hueso <robertohueso96@gmail.com>
 *   - Prabhat Sharma <prabhatsharma7298@gmail.com>
 *   - Tan Jun An <yamidarkxxx@gmail.com>
 *   - Moksh Jain <mokshjn00@gmail.com>
 *   - Manthan-R-Sheth <manthanrsheth96@gmail.com>
 *   - Namrata Mukhija <namratamukhija@gmail.com>
 *   - Rohan Raj <rajrohan1108@gmail.com>
 *   - Conrad Sanderson
 *   - Thanasis Mattas <mattasa@auth.gr>
 *   - Shashank Shekhar <contactshashankshekhar@gmail.com>
 *   - Yasmine Dumouchel <yasmine.dumouchel@gmail.com>
 *   - German Lancioni
 *   - Arash Abghari <arash.abghari@gmail.com>
 *   - Ayush Chamoli
 *   - Tommi Laivamaa <tommi.laivamaa@protonmail.com>
 *   - Kim SangYeon <sy0814k@gmail.com>
 *   - Niteya Shah <niteya.56@gmail.com>
<<<<<<< HEAD
 *   - Bhavya Bahl <bhavyabahl.1@gmail.com>
=======
 *   - Toshal Agrawal <tagrawal1339@gmail.com>
>>>>>>> 863dc9ad
 */

// First, include all of the prerequisites.
#include <mlpack/prereqs.hpp>

// Now the core mlpack classes.
#include <mlpack/core/util/arma_traits.hpp>
#include <mlpack/core/util/log.hpp>
#include <mlpack/core/util/cli.hpp>
#include <mlpack/core/util/deprecated.hpp>
#include <mlpack/core/data/load.hpp>
#include <mlpack/core/data/save.hpp>
#include <mlpack/core/data/normalize_labels.hpp>
#include <mlpack/core/math/clamp.hpp>
#include <mlpack/core/math/random.hpp>
#include <mlpack/core/math/random_basis.hpp>
#include <mlpack/core/math/lin_alg.hpp>
#include <mlpack/core/math/range.hpp>
#include <mlpack/core/math/round.hpp>
#include <mlpack/core/math/shuffle_data.hpp>
#include <mlpack/core/math/make_alias.hpp>
#include <mlpack/core/dists/discrete_distribution.hpp>
#include <mlpack/core/dists/gaussian_distribution.hpp>
#include <mlpack/core/dists/laplace_distribution.hpp>
#include <mlpack/core/dists/gamma_distribution.hpp>

// mlpack::backtrace only for linux
#ifdef HAS_BFD_DL
  #include <mlpack/core/util/backtrace.hpp>
#endif

// Include kernel traits.
#include <mlpack/core/kernels/kernel_traits.hpp>
#include <mlpack/core/kernels/linear_kernel.hpp>
#include <mlpack/core/kernels/polynomial_kernel.hpp>
#include <mlpack/core/kernels/cosine_distance.hpp>
#include <mlpack/core/kernels/gaussian_kernel.hpp>
#include <mlpack/core/kernels/epanechnikov_kernel.hpp>
#include <mlpack/core/kernels/hyperbolic_tangent_kernel.hpp>
#include <mlpack/core/kernels/laplacian_kernel.hpp>
#include <mlpack/core/kernels/pspectrum_string_kernel.hpp>
#include <mlpack/core/kernels/spherical_kernel.hpp>
#include <mlpack/core/kernels/triangular_kernel.hpp>
#include <mlpack/core/kernels/cauchy_kernel.hpp>

// Use OpenMP if compiled with -DHAS_OPENMP.
#ifdef HAS_OPENMP
  #include <omp.h>
#endif

// Use Armadillo's C++ version detection.
#ifdef ARMA_USE_CXX11
  #define MLPACK_USE_CX11
#endif

#endif<|MERGE_RESOLUTION|>--- conflicted
+++ resolved
@@ -255,11 +255,8 @@
  *   - Tommi Laivamaa <tommi.laivamaa@protonmail.com>
  *   - Kim SangYeon <sy0814k@gmail.com>
  *   - Niteya Shah <niteya.56@gmail.com>
-<<<<<<< HEAD
  *   - Bhavya Bahl <bhavyabahl.1@gmail.com>
-=======
  *   - Toshal Agrawal <tagrawal1339@gmail.com>
->>>>>>> 863dc9ad
  */
 
 // First, include all of the prerequisites.
