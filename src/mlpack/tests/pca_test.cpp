/**
 * @file pca_test.cpp
 * @author Ajinkya Kale
 * @author Marcus Edel
 *
 * Test file for PCA class.
 *
 * mlpack is free software; you may redistribute it and/or modify it under the
 * terms of the 3-clause BSD license.  You should have received a copy of the
 * 3-clause BSD license along with mlpack.  If not, see
 * http://www.opensource.org/licenses/BSD-3-Clause for more information.
 */
#include <mlpack/core.hpp>
#include <mlpack/methods/pca/pca.hpp>
#include <mlpack/methods/pca/decomposition_policies/exact_svd_method.hpp>
#include <mlpack/methods/pca/decomposition_policies/quic_svd_method.hpp>
#include <mlpack/methods/pca/decomposition_policies/randomized_svd_method.hpp>
#include <mlpack/methods/pca/decomposition_policies/randomized_block_krylov_method.hpp>

#include <boost/test/unit_test.hpp>
#include "test_tools.hpp"

BOOST_AUTO_TEST_SUITE(PCATest);

using namespace arma;
using namespace mlpack;
using namespace mlpack::pca;
using namespace mlpack::distribution;

/*
 * Compare the output of the our PCA implementation with Armadillo's using the
 * specified decomposition policy.
 */
template<typename DecompositionPolicy>
void ArmaComparisonPCA(
    const bool scaleData = false,
    const DecompositionPolicy& decomposition = DecompositionPolicy())
{
  arma::mat coeff, coeff1, score, score1;
  arma::vec eigVal, eigVal1;

  arma::mat data = arma::randu<arma::mat>(3, 1000);

  PCA<DecompositionPolicy> pcaType(scaleData, decomposition);
  pcaType.Apply(data, score1, eigVal1, coeff1);

  princomp(coeff, score, eigVal, trans(data));

  // Verify the PCA results based on the eigenvalues.
  for (size_t i = 0; i < eigVal.n_elem; i++)
  {
    if (eigVal[i] == 0.0)
      BOOST_REQUIRE_SMALL(eigVal1[i], 1e-15);
    else
      BOOST_REQUIRE_CLOSE(eigVal[i], eigVal1[i], 0.0001);
  }
}

/*
 * Test that dimensionality reduction with PCA works the same way MATLAB does
 * (which should be correct!) using the specified decomposition policy.
 */
template<typename DecompositionPolicy>
void PCADimensionalityReduction(
    const bool scaleData = false,
    const DecompositionPolicy& decomposition = DecompositionPolicy())
{
  // Fake, simple dataset.  The results we will compare against are from MATLAB.
  mat data("1 0 2 3 9;"
           "5 2 8 4 8;"
           "6 7 3 1 8");

  // Now run PCA to reduce the dimensionality.
<<<<<<< HEAD
  PCA<DecompositionPolicy> p(scaleData, decomposition);
  const double varRetained = p.Apply(data, 2); // Reduce to 2 dimensions.
=======
  size_t trial = 0;
  bool success = false;
  double varRetained = 0.0;
  while (trial < 3 && !success)
  {
    // In some cases the LU decomposition may fail.
    try
    {
      PCAType<DecompositionPolicy> p(scaleData, decomposition);
      varRetained = p.Apply(data, 2); // Reduce to 2 dimensions.
      success = true;
    }
    catch (std::logic_error&) { }

    ++trial;
  }

  BOOST_REQUIRE_EQUAL(success, true);
>>>>>>> 11def981

  // Compare with correct results.
  mat correct("-1.53781086 -3.51358020 -0.16139887 -1.87706634  7.08985628;"
              " 1.29937798  3.45762685 -2.69910005 -3.15620704  1.09830225");

  BOOST_REQUIRE_EQUAL(data.n_rows, correct.n_rows);
  BOOST_REQUIRE_EQUAL(data.n_cols, correct.n_cols);

  // If the eigenvectors are pointed opposite directions, they will cancel
  // each other out in this summation.
  for (size_t i = 0; i < data.n_rows; i++)
  {
    if (accu(abs(correct.row(i) + data.row(i))) < 0.001 /* arbitrary */)
    {
      // Flip Armadillo coefficients for this column.
      data.row(i) *= -1;
    }
  }

  for (size_t row = 0; row < 2; row++)
    for (size_t col = 0; col < 5; col++)
      BOOST_REQUIRE_CLOSE(data(row, col), correct(row, col), 1e-3);

  // Check that the amount of variance retained is right.
  BOOST_REQUIRE_CLOSE(varRetained, 0.904876047045906, 1e-5);
}

/**
 * Test that setting the variance retained parameter to perform dimensionality
 * reduction works using the specified decomposition policy.
 */
template<typename DecompositionPolicy>
void PCAVarianceRetained()
{
    // Fake, simple dataset.
  mat data("1 0 2 3 9;"
           "5 2 8 4 8;"
           "6 7 3 1 8");

  // The normalized eigenvalues:
  //   0.616237391936100
  //   0.288638655109805
  //   0.095123952954094
  // So if we keep one dimension, the actual variance retained is
  //   0.616237391936100
  // and if we keep two, the actual variance retained is
  //   0.904876047045906
  // and if we keep three, the actual variance retained is 1.
  PCA<DecompositionPolicy> p;
  arma::mat origData = data;
  double varRetained = p.Apply(data, 0.1);

  BOOST_REQUIRE_EQUAL(data.n_rows, 1);
  BOOST_REQUIRE_EQUAL(data.n_cols, 5);
  BOOST_REQUIRE_CLOSE(varRetained, 0.616237391936100, 1e-5);

  data = origData;
  varRetained = p.Apply(data, 0.5);

  BOOST_REQUIRE_EQUAL(data.n_rows, 1);
  BOOST_REQUIRE_EQUAL(data.n_cols, 5);
  BOOST_REQUIRE_CLOSE(varRetained, 0.616237391936100, 1e-5);

  data = origData;
  varRetained = p.Apply(data, 0.7);

  BOOST_REQUIRE_EQUAL(data.n_rows, 2);
  BOOST_REQUIRE_EQUAL(data.n_cols, 5);
  BOOST_REQUIRE_CLOSE(varRetained, 0.904876047045906, 1e-5);

  data = origData;
  varRetained = p.Apply(data, 0.904);

  BOOST_REQUIRE_EQUAL(data.n_rows, 2);
  BOOST_REQUIRE_EQUAL(data.n_cols, 5);
  BOOST_REQUIRE_CLOSE(varRetained, 0.904876047045906, 1e-5);

  data = origData;
  varRetained = p.Apply(data, 0.905);

  BOOST_REQUIRE_EQUAL(data.n_rows, 3);
  BOOST_REQUIRE_EQUAL(data.n_cols, 5);
  BOOST_REQUIRE_CLOSE(varRetained, 1.0, 1e-5);

  data = origData;
  varRetained = p.Apply(data, 1.0);

  BOOST_REQUIRE_EQUAL(data.n_rows, 3);
  BOOST_REQUIRE_EQUAL(data.n_cols, 5);
  BOOST_REQUIRE_CLOSE(varRetained, 1.0, 1e-5);
}

/**
 * Compare the output of our exact PCA implementation with Armadillo's.
 */
BOOST_AUTO_TEST_CASE(ArmaComparisonExactPCATest)
{
  ArmaComparisonPCA<ExactSVDPolicy>();
}

/**
 * Compare the output of our randomized block krylov PCA implementation with
 * Armadillo's.
 */
BOOST_AUTO_TEST_CASE(ArmaComparisonRandomizedBlockKrylovPCATest)
{
  RandomizedBlockKrylovSVDPolicy decomposition(5);
  ArmaComparisonPCA<RandomizedBlockKrylovSVDPolicy>(false, decomposition);
}

/**
 * Compare the output of our randomized-SVD PCA implementation with Armadillo's.
 */
BOOST_AUTO_TEST_CASE(ArmaComparisonRandomizedPCATest)
{
  ArmaComparisonPCA<RandomizedSVDPolicy>();
}

/**
 * Test that dimensionality reduction with exact-svd PCA works the same way
 * MATLAB does (which should be correct!).
 */
BOOST_AUTO_TEST_CASE(ExactPCADimensionalityReductionTest)
{
  PCADimensionalityReduction<ExactSVDPolicy>();
}

/**
 * Test that dimensionality reduction with randomized block krylov PCA works the
 * same way MATLAB does (which should be correct!).
 */
BOOST_AUTO_TEST_CASE(RandomizedBlockKrylovPCADimensionalityReductionTest)
{
  RandomizedBlockKrylovSVDPolicy decomposition(5);
  PCADimensionalityReduction<RandomizedBlockKrylovSVDPolicy>(false,
      decomposition);
}

/**
 * Test that dimensionality reduction with randomized-svd PCA works the same way
 * MATLAB does (which should be correct!).
 */
BOOST_AUTO_TEST_CASE(RandomizedPCADimensionalityReductionTest)
{
  PCADimensionalityReduction<RandomizedSVDPolicy>();
}

/**
 * Test that dimensionality reduction with QUIC-SVD PCA works the same way
 * as the Exact-SVD PCA method.
 */
BOOST_AUTO_TEST_CASE(QUICPCADimensionalityReductionTest)
{
  arma::mat data, data1;
  data::Load("test_data_3_1000.csv", data);
  data1 = data;

  arma::mat backupData(data);

  // It isn't guaranteed that the QUIC-SVD will match with the exact SVD method,
  // starting with random samples. If this works 1 of 5 times, I'm fine with
  // that. All I want to know is that the QUIC-SVD method is able to solve the
  // task and is at least as good as the exact method (plus a little bit for
  // noise).
  size_t successes = 0;
  for (size_t trial = 0; trial < 5; ++trial)
  {
    if (trial > 0)
    {
      data = backupData;
      data1 = backupData;
    }

    PCA<ExactSVDPolicy> exactPCA;
    const double varRetainedExact = exactPCA.Apply(data, 1);

    PCA<QUICSVDPolicy> quicPCA;
    const double varRetainedQUIC = quicPCA.Apply(data1, 1);

    if (std::abs(varRetainedExact - varRetainedQUIC) < 0.2)
    {
      ++successes;
      break;
    }
  }

  BOOST_REQUIRE_GE(successes, 1);
  BOOST_REQUIRE_EQUAL(data.n_rows, data1.n_rows);
  BOOST_REQUIRE_EQUAL(data.n_cols, data1.n_cols);
}

/**
 * Test that setting the variance retained parameter to perform dimensionality
 * reduction works using the exact svd PCA method.
 */
BOOST_AUTO_TEST_CASE(ExactPCAVarianceRetainedTest)
{
  PCAVarianceRetained<ExactSVDPolicy>();
}

/**
 * Test that scaling PCA works.
 */
BOOST_AUTO_TEST_CASE(PCAScalingTest)
{
  // Generate an artificial dataset in 3 dimensions.
  arma::mat data(3, 5000);

  arma::vec mean("1.0 3.0 -12.0");
  arma::mat cov("1.0 0.9 0.0;"
                "0.9 1.0 0.0;"
                "0.0 0.0 12.0");
  GaussianDistribution g(mean, cov);

  for (size_t i = 0; i < 5000; ++i)
    data.col(i) = g.Random();

  // Now get the principal components when we are scaling.
  PCA<> p(true);
  arma::mat transData;
  arma::vec eigval;
  arma::mat eigvec;

  p.Apply(data, transData, eigval, eigvec);

  // The first two components of the eigenvector with largest eigenvalue should
  // be somewhere near sqrt(2) / 2.  The third component should be close to
  // zero.  There is noise, of course...
  BOOST_REQUIRE_CLOSE(std::abs(eigvec(0, 0)), sqrt(2) / 2, 0.35);
  BOOST_REQUIRE_CLOSE(std::abs(eigvec(1, 0)), sqrt(2) / 2, 0.35);
  BOOST_REQUIRE_SMALL(eigvec(2, 0), 0.1); // Large tolerance for noise.

  // The second component should be focused almost entirely in the third
  // dimension.
  BOOST_REQUIRE_SMALL(eigvec(0, 1), 0.1);
  BOOST_REQUIRE_SMALL(eigvec(1, 1), 0.1);
  BOOST_REQUIRE_CLOSE(std::abs(eigvec(2, 1)), 1.0, 0.35);

  // The third component should have the same absolute value characteristics as
  // the first (plus 20% tolerance).
  BOOST_REQUIRE_CLOSE(std::abs(eigvec(0, 0)), sqrt(2) / 2, 0.35);
  BOOST_REQUIRE_CLOSE(std::abs(eigvec(1, 0)), sqrt(2) / 2, 0.35);
  BOOST_REQUIRE_SMALL(eigvec(2, 0), 0.1); // Large tolerance for noise.

  // The eigenvalues should sum to three.
  BOOST_REQUIRE_CLOSE(accu(eigval), 3.0, 0.1); // 10% tolerance.
}


BOOST_AUTO_TEST_SUITE_END();<|MERGE_RESOLUTION|>--- conflicted
+++ resolved
@@ -71,10 +71,6 @@
            "6 7 3 1 8");
 
   // Now run PCA to reduce the dimensionality.
-<<<<<<< HEAD
-  PCA<DecompositionPolicy> p(scaleData, decomposition);
-  const double varRetained = p.Apply(data, 2); // Reduce to 2 dimensions.
-=======
   size_t trial = 0;
   bool success = false;
   double varRetained = 0.0;
@@ -83,7 +79,7 @@
     // In some cases the LU decomposition may fail.
     try
     {
-      PCAType<DecompositionPolicy> p(scaleData, decomposition);
+      PCA<DecompositionPolicy> p(scaleData, decomposition);
       varRetained = p.Apply(data, 2); // Reduce to 2 dimensions.
       success = true;
     }
@@ -93,7 +89,6 @@
   }
 
   BOOST_REQUIRE_EQUAL(success, true);
->>>>>>> 11def981
 
   // Compare with correct results.
   mat correct("-1.53781086 -3.51358020 -0.16139887 -1.87706634  7.08985628;"
