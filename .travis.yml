language: cpp

matrix:
  include:
    - os: linux
      dist: xenial
      env: CMAKE_OPTIONS="-DDEBUG=OFF -DPROFILE=OFF -DPYTHON_EXECUTABLE=/usr/bin/python"
      before_install:
        - sudo apt-get update
        - sudo apt-get install -y --allow-unauthenticated libopenblas-dev liblapack-dev g++ libboost-all-dev python-pip cython python-numpy python-pandas xz-utils
        - sudo pip install --upgrade --ignore-installed setuptools cython
        - curl https://ftp.fau.de/macports/distfiles/armadillo/armadillo-8.400.0.tar.xz | tar -xvJ && cd armadillo*
        - cmake . && make && sudo make install && cd ..
        - sudo cp .travis/config.hpp /usr/include/armadillo_bits/config.hpp

    - os: linux
      dist: xenial
      env: CMAKE_OPTIONS="-DDEBUG=OFF -DPROFILE=OFF -DPYTHON_EXECUTABLE=/usr/bin/python3"
      before_install:
        - sudo apt-get update
<<<<<<< HEAD
        - sudo apt-get install -y --allow-unauthenticated libopenblas-dev liblapack-dev g++ libboost-all-dev python3-pip cython3 python3-numpy
        - sudo -H pip3 install --upgrade --ignore-installed setuptools cython pandas
        - curl https://ftp.fau.de/macports/distfiles/armadillo/armadillo-6.500.5.tar.gz | tar xvz && cd armadillo*
=======
        - sudo apt-get install -y --allow-unauthenticated libopenblas-dev liblapack-dev g++ libboost-all-dev python3-pip cython3 python3-numpy xz-utils
        - sudo pip3 install --upgrade --ignore-installed setuptools cython pandas
        - curl https://ftp.fau.de/macports/distfiles/armadillo/armadillo-8.400.0.tar.xz | tar -xvJ && cd armadillo*
>>>>>>> d4f69091
        - cmake . && make && sudo make install && cd ..
        - sudo cp .travis/config.hpp /usr/include/armadillo_bits/config.hpp

    - os: linux
      dist: xenial
      env: CMAKE_OPTIONS="-DDEBUG=ON -DPROFILE=OFF -DBUILD_PYTHON_BINDINGS=OFF"
      before_install:
        - sudo apt-get update
        - sudo apt-get install -y --allow-unauthenticated libopenblas-dev liblapack-dev g++ libboost-all-dev xz-utils
        - curl https://ftp.fau.de/macports/distfiles/armadillo/armadillo-8.400.0.tar.xz | tar -xvJ && cd armadillo*
        - cmake . && make && sudo make install && cd ..
        - sudo cp .travis/config.hpp /usr/include/armadillo_bits/config.hpp

    - os: linux
      dist: xenial
      env: CMAKE_OPTIONS="-DDEBUG=OFF -DPROFILE=OFF -DBUILD_GO_BINDINGS=ON -DBUILD_PYTHON_BINDINGS=OFF -DBUILD_CLI_EXECUTABLES=OFF"
      before_install:
        - sudo apt-get update
        - sudo apt-get install -y --allow-unauthenticated libopenblas-dev liblapack-dev g++ libboost-all-dev
        - curl https://ftp.fau.de/macports/distfiles/armadillo/armadillo-8.400.0.tar.xz | tar -xvJ && cd armadillo*
        - cmake . && make && sudo make install && cd ..
        - go get gonum.org/v1/gonum/...
        - sudo cp .travis/config.hpp /usr/include/armadillo_bits/config.hpp

    - os: osx
      osx_image: xcode9.4 # Maybe we can try some different ones?
      env: CMAKE_OPTIONS="-DDEBUG=ON -DPROFILE=OFF -DBUILD_PYTHON_BINDINGS=OFF"
      before_install:
        - brew install openblas armadillo || brew install openblas armadillo

install:
  - mkdir build && cd build && cmake $CMAKE_OPTIONS .. && travis_wait 75 make -j2

script:
  - CTEST_OUTPUT_ON_FAILURE=1 travis_wait 30 ctest -j2

notifications:
  email:
    - mlpack-git@lists.mlpack.org
  irc:
    channels:
      - "chat.freenode.net#mlpack"
    on_success: change
    on_failure: always<|MERGE_RESOLUTION|>--- conflicted
+++ resolved
@@ -18,15 +18,9 @@
       env: CMAKE_OPTIONS="-DDEBUG=OFF -DPROFILE=OFF -DPYTHON_EXECUTABLE=/usr/bin/python3"
       before_install:
         - sudo apt-get update
-<<<<<<< HEAD
-        - sudo apt-get install -y --allow-unauthenticated libopenblas-dev liblapack-dev g++ libboost-all-dev python3-pip cython3 python3-numpy
+        - sudo apt-get install -y --allow-unauthenticated libopenblas-dev liblapack-dev g++ libboost-all-dev python3-pip cython3 python3-numpy xz-utils
         - sudo -H pip3 install --upgrade --ignore-installed setuptools cython pandas
-        - curl https://ftp.fau.de/macports/distfiles/armadillo/armadillo-6.500.5.tar.gz | tar xvz && cd armadillo*
-=======
-        - sudo apt-get install -y --allow-unauthenticated libopenblas-dev liblapack-dev g++ libboost-all-dev python3-pip cython3 python3-numpy xz-utils
-        - sudo pip3 install --upgrade --ignore-installed setuptools cython pandas
         - curl https://ftp.fau.de/macports/distfiles/armadillo/armadillo-8.400.0.tar.xz | tar -xvJ && cd armadillo*
->>>>>>> d4f69091
         - cmake . && make && sudo make install && cd ..
         - sudo cp .travis/config.hpp /usr/include/armadillo_bits/config.hpp
 
